--- conflicted
+++ resolved
@@ -12,16 +12,11 @@
 
     let argv: Vec<_> = std::env::args().collect();
     let path: &str = &argv[1];
-<<<<<<< HEAD
-    let mut trade_file = tokio::fs::File::options().read(true).write(true).truncate(false).create(true).open(path).await.expect("Unable to open trade list.");
-    let state = trade::State::replay(&mut trade_file).await.expect("Could not replay trades.");
-=======
     let asset_path: &str = &argv[2];
     let mut assets = String::new();
-    tokio::fs::File::open(asset_path).await.expect("Unable to open asset info").read_to_string(&mut assets).await.expect("Unable to read asset list");
-    let mut trade_file = tokio::fs::File::options().read(true).write(true).truncate(false).create(true).open(path).await.expect("Unable to open trade list");
-    let state = trade::State::replay(&mut trade_file, serde_json::from_str(&assets).expect("Unable to parse asset info")).await.expect("Could not replay trades");
->>>>>>> 1ff58575
+    tokio::fs::File::open(asset_path).await.expect("Unable to open asset info").read_to_string(&mut assets).await.expect("Unable to read asset list.");
+    let mut trade_file = tokio::fs::File::options().read(true).write(true).truncate(false).create(true).open(path).await.expect("Unable to open trade list.");
+    let state = trade::State::replay(&mut trade_file, serde_json::from_str(&assets).expect("Unable to parse asset info.")).await.expect("Could not replay trades.");
     let data = std::sync::Arc::new(tokio::sync::RwLock::new(commands::Data{state, trade_file}));
 
     // Discord setup
