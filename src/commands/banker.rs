--- conflicted
+++ resolved
@@ -44,11 +44,8 @@
 ) -> Result<(), Error> {
     let player = player_id(&player);
     let banker = player_id(ctx.author());
-    let response = format!("Deposited {count} {asset} for {player}");
+    let response = format!("Deposited {count} {asset} for {player}.");
     ctx.data().write().await.run_action(Action::Deposit { player, asset, count, banker }).await?;
-<<<<<<< HEAD
-    ctx.reply("Deposit succeeded!").await?;
-=======
     ctx.reply(response).await?;
     Ok(())
 }
@@ -63,7 +60,7 @@
     count: u64
 ) -> Result<(), Error> {
     let banker = player_id(ctx.author());
-    let response = format!("Added {count} {asset} to the reserve");
+    let response = format!("Added {count} {asset} to the reserve.");
     // Do these back to back
     {
         let mut data = ctx.data().write().await;
@@ -71,7 +68,6 @@
         data.run_action(Action::Invest { player: PlayerId::the_bank(), asset, count }).await.expect("Unable to invest from bank");
     }
     ctx.reply(response).await?;
->>>>>>> 401f6fd7
     Ok(())
 }
 
