use itertools::Itertools;
use poise::{serenity_prelude::{self as serenity, CreateEmbed, CreateInteractionResponseMessage}, CreateReply};

use crate::{commands::player_id, trade::Action};

use super::{Context, Error};
// Commands that handle orders
#[poise::command(slash_command, ephemeral, subcommands("buy", "sell", "pending", "price", "cancel"))]
pub async fn order(_ctx: Context<'_>) -> Result<(), Error> { panic!("order metacommand called!"); }

/// Places a buy order
#[poise::command(slash_command, ephemeral)]
async fn buy(ctx: Context<'_>, 
    #[description = "The item you want to place a buy order for"]
    item: String,
    #[description = "The amount you want to order"]
    amount: u64,
    #[description = "The price you want to pay per item"]
    coins_per: u64
) -> Result<(), Error> {
    const LIFETIME: std::time::Duration = std::time::Duration::from_secs(5 * 60); //5 * 60
    let die_time = (ctx.created_at().naive_utc() + LIFETIME).and_utc();
    let die_unix = die_time.timestamp();

    let total = coins_per * amount;
    let ctx_id = ctx.id();
    let ctx_suffix = format!("_{ctx_id}");
    let buy_id = format!("buy{ctx_suffix}");
    let cancel_id = format!("cancel{ctx_suffix}");

    let components = vec![
        serenity::CreateActionRow::Buttons(vec![
            serenity::CreateButton::new(buy_id.clone())
                .label("Buy")
                .style(poise::serenity_prelude::ButtonStyle::Success)
                .disabled(false),
            serenity::CreateButton::new(cancel_id.clone())
                .label("Cancel")
                .style(poise::serenity_prelude::ButtonStyle::Danger)
                .disabled(false)
        ])
    ];

    let ui = ctx.send(CreateReply::default()
        .content(format!("Are you sure you want to do the following? This prompt will expire <t:{die_unix}:R>."))
        .embed(CreateEmbed::new()
<<<<<<< HEAD
            .description(format!("Buy {amount} {item} for {coins_per} Coin(s) each (totalling {total})?"))
=======
            .description(format!("Buy {amount} {item} for {coins_per} coins each (totalling {total} coins)?"))
>>>>>>> 1ff58575
        )
        .components(components)
    ).await?;

    loop {
        let Ok(timeout) = die_time.signed_duration_since(std::convert::Into::<chrono::DateTime<chrono::Utc>>::into(std::time::SystemTime::now())).to_std()
        else {
            // The user hasn't done anything for ages, so the message has timed out
            let _ = ui.delete(ctx).await;
            return Ok(());
        };

        let Some(mci) = serenity::ComponentInteractionCollector::new(ctx)
            .author_id(ctx.author().id)
            .channel_id(ctx.channel_id())
            .timeout(timeout)
            // FIXME: Filter is weird with captures and I cba
            // .filter(move |mci| mci.data.custom_id.ends_with(&*suffix))
            .await
        else {
            // Keep looping otherwise
            continue;
        };
        match &mci.data.custom_id {
            x if x == &cancel_id => {
                mci.create_response(ctx, serenity::CreateInteractionResponse::Acknowledge).await?;
                ui.delete(ctx).await?;
                return Ok(());
            },
            x if x == &buy_id => {
                // Place the order
                match ctx.data().write().await.run_action(Action::BuyOrder { player: player_id(ctx.author()), asset: item, count: amount, coins_per }).await {
                    Ok(id) => {
                        mci.create_response(ctx, serenity::CreateInteractionResponse::UpdateMessage(CreateInteractionResponseMessage::new()
                            .components(Vec::new())
                            .content(format!("Your buy order of the following (ID no. {id}) has been sent:"))
                            .ephemeral(true)
                        )).await?;
                    },
                    Err(e) => {
                        mci.create_response(ctx, serenity::CreateInteractionResponse::Message(CreateInteractionResponseMessage::new()
                            .content(format!("Order failed: {e}"))
                            .ephemeral(true)
                        )).await?;
                    }
                }
                return Ok(())
            },
            _ => ()
        }
    }
}

/// Places a sell order
#[poise::command(slash_command, ephemeral)]
async fn sell(ctx: Context<'_>, 
    #[description = "The item you want to place a sell order for"]
    item: String,
    #[description = "The amount you want to order"]
    amount: u64,
    #[description = "The Coin(s) you want to get per item"]
    coins_per: u64
) -> Result<(), Error> {
    const LIFETIME: std::time::Duration = std::time::Duration::from_secs(5 * 60); //5 * 60
    let die_time = (ctx.created_at().naive_utc() + LIFETIME).and_utc();
    let die_unix = die_time.timestamp();

    let total = coins_per * amount;
    let ctx_id = ctx.id();
    let ctx_suffix = format!("_{ctx_id}");

    let sell_id = format!("sell{ctx_suffix}");
    let cancel_id = format!("cancel{ctx_suffix}");

    let components = vec![
        serenity::CreateActionRow::Buttons(vec![
            serenity::CreateButton::new(sell_id.clone())
                .label("Sell")
                .style(poise::serenity_prelude::ButtonStyle::Success)
                .disabled(false),
            serenity::CreateButton::new(cancel_id.clone())
                .label("Cancel")
                .style(poise::serenity_prelude::ButtonStyle::Danger)
                .disabled(false)
        ])
    ];

    let ui = ctx.send(CreateReply::default()
        .content(format!("Are you sure you want to do the following? This prompt will expire <t:{die_unix}:R>."))
        .embed(CreateEmbed::new()
<<<<<<< HEAD
            .description(format!("Sell {amount} {item} for {coins_per} Coin(s) each (totalling {total})?"))
=======
            .description(format!("Sell {amount} {item} for {coins_per} coins each (totalling {total} coins)?"))
>>>>>>> 1ff58575
        )
        .components(components)
    ).await?;

    loop {
        let Ok(timeout) = die_time.signed_duration_since(std::convert::Into::<chrono::DateTime<chrono::Utc>>::into(std::time::SystemTime::now())).to_std()
        else {
            // The user hasn't done anything for ages, so the message has timed out
            let _ = ui.delete(ctx).await;
            return Ok(());
        };

        let Some(mci) = serenity::ComponentInteractionCollector::new(ctx)
            .author_id(ctx.author().id)
            .channel_id(ctx.channel_id())
            .timeout(timeout)
            // FIXME: Filter is weird with captures and I cba
            // .filter(move |mci| mci.data.custom_id.ends_with(&*suffix))
            .await
        else {
            // Keep looping otherwise
            continue;
        };
        match &mci.data.custom_id {
            x if x == &cancel_id => {
                mci.create_response(ctx, serenity::CreateInteractionResponse::Acknowledge).await?;
                ui.delete(ctx).await?;
                return Ok(());
            },
            x if x == &sell_id => {
                // Place the order
                match ctx.data().write().await.run_action(Action::SellOrder { player: player_id(ctx.author()), asset: item, count: amount, coins_per }).await {
                    Ok(id) => {
                        mci.create_response(ctx, serenity::CreateInteractionResponse::UpdateMessage(CreateInteractionResponseMessage::new()
                            .components(Vec::new())
                            .content(format!("Your sell order of the following (ID no. {id}) has been sent:"))
                            .ephemeral(true)
                        )).await?;
                    },
                    Err(e) => {
                        mci.create_response(ctx, serenity::CreateInteractionResponse::Message(CreateInteractionResponseMessage::new()
                            .content(format!("Order failed: {e}"))
                            .ephemeral(true)
                        )).await?;
                    }
                }
                return Ok(())
            },
            _ => ()
        }
    }
}

#[poise::command(slash_command, ephemeral)]
async fn price(ctx: Context<'_>,
    #[description = "The item you want to check the price for"] 
    item: String
) -> Result<(), Error> {
    let (buy_levels, sell_levels) = ctx.data().read().await.state.get_prices(&item);
    ctx.send(CreateReply::default()
        .content(format!("Prices for {item}:"))
        .embed(CreateEmbed::new()
            .description("Buy levels")
            .field("Amount", buy_levels.values().rev().join("\n"), true)
            .field(" @ ", (0..buy_levels.len()).map(|_| "@").join("\n"), true)
            .field("Coins per", buy_levels.keys().rev().join("\n"), true)
        )
        .embed(CreateEmbed::new()
            .description("Sell levels")
            .field("Amount", sell_levels.values().join("\n"), true)
            .field(" @ ", (0..sell_levels.len()).map(|_| "@").join("\n"), true)
            .field("Coins per", sell_levels.keys().join("\n"), true)
        )
    ).await?;

    Ok(())
}
/// Cancels an order
#[poise::command(slash_command, ephemeral)]
async fn cancel(ctx: Context<'_>,
    #[description = "The id for the order"] 
    id: u64
) -> Result<(), Error> {
    let Some(order) = ctx.data().read().await.state.get_order(id)
    else {
        ctx.reply("No such order").await?;
        return Ok(());
    };
    if order.player.is_some_and(|x| x == player_id(ctx.author())) {
        ctx.reply("This is not your order. Recheck the id?").await?;
        return Ok(());
    }
    ctx.data().write().await.run_action(Action::CancelOrder { target_id: id }).await?;
    ctx.reply("Order cancelled").await?;
    Ok(())
}

#[poise::command(slash_command, ephemeral)]
async fn pending(ctx: Context<'_>) -> Result<(), Error> {
    let ctx_id = ctx.id();
    let ctx_suffix = format!("_{ctx_id}");
    let prev_button_id = format!("prev{ctx_suffix}");
    let next_button_id = format!("next{ctx_suffix}");
    let cancel_button_id = format!("cancel{ctx_suffix}");
    let refresh_button_id = format!("refresh{ctx_suffix}");

    let components = serenity::CreateActionRow::Buttons(vec![
        serenity::CreateButton::new(&prev_button_id).emoji('◀'),
        serenity::CreateButton::new(&cancel_button_id).label("Cancel").style(serenity::ButtonStyle::Danger),
        serenity::CreateButton::new(&refresh_button_id).label("Refresh").style(serenity::ButtonStyle::Primary),
        serenity::CreateButton::new(&next_button_id).emoji('▶'),
    ]);

    let mut curr_id = u64::MAX;
    let ui = ctx.reply("Loading orders").await?;
    loop {
        let prev_id;
        let next_id;
        let order;

        let data = ctx.data().read().await;
        let mut orders = data.state.get_orders();
        let user = player_id(ctx.author());
        orders.retain(|_, x| x.player.as_ref().is_some_and(|player| player == &user));

        // Recheck what the nearest id is, and get the ones either side while we're at it
        ((prev_id, curr_id, next_id), order) = {
            let mut lower_range = orders.range(..curr_id).rev();
            let mut upper_range = orders.range(curr_id..);

            match (lower_range.next(), upper_range.next()) {
                (Some(closest), None) =>
                    ((lower_range.next().map(|i| i.0), *closest.0, None), closest.1),
                (None, Some(closest)) => 
                    ((None, *closest.0, upper_range.next().map(|i| i.0)), closest.1),
                (Some(lower), Some(upper)) => {
                    if curr_id.abs_diff(*lower.0) < curr_id.abs_diff(*upper.0) {
                        ((lower_range.next().map(|i| i.0), *lower.0, Some(upper.0)), lower.1)
                    }
                    else {
                        ((Some(lower.0), *upper.0, upper_range.next().map(|i| i.0)), upper.1)
                    }
                },
                (None, None) => {
                    // All orders have completed, we have nothing left
                    ui.edit(ctx, CreateReply::default().content("No orders left").components(Vec::new())).await?;
                    return Ok(());
                }
            }
        };

        ui.edit(ctx, CreateReply::default()
            .content("")
            .embed(CreateEmbed::new()
                .field("ID", order.id.to_string(), true)
                .field("Type", format!("{}", order.order_type), true)
                .field("Item", order.asset.clone(), true)
                .field("Remaining", order.amount_remaining.to_string(), true)
                .field("Coins per item", order.coins_per.to_string(), true)
            )
            .components(vec![components.clone()])
        ).await?;
        drop(data);

        let Some(mci) = serenity::ComponentInteractionCollector::new(ctx)
            .author_id(ctx.author().id)
            .channel_id(ctx.channel_id())
            // FIXME: Filter is weird with captures and I cba
            // .filter(move |mci| mci.data.custom_id.ends_with(&*suffix))
            .await
        else { return Ok(()); };
        match &mci.data.custom_id {
            x if x == &prev_button_id => {
                // idk if someone can mess with this, so I'm going to soft check
                if let Some(id) = prev_id { curr_id = *id; }
                mci.create_response(ctx, serenity::CreateInteractionResponse::Acknowledge).await?;
                continue;
            },
            x if x == &next_button_id => {
                // idk if someone can mess with this, so I'm going to soft check
                if let Some(id) = next_id { curr_id = *id; }
                mci.create_response(ctx, serenity::CreateInteractionResponse::Acknowledge).await?;
                continue;
            },
            x if x == &cancel_button_id => {
                mci.create_response(ctx, serenity::CreateInteractionResponse::Acknowledge).await?;
                // Since the IDs are unique, there's no way a user could have got here without owning the order
                ctx.data().write().await.run_action(Action::CancelOrder { target_id: curr_id }).await?;
            }
            x if x == &refresh_button_id => { mci.create_response(ctx, serenity::CreateInteractionResponse::Acknowledge).await?; },
            _ => ()
        }
    }
}<|MERGE_RESOLUTION|>--- conflicted
+++ resolved
@@ -44,11 +44,7 @@
     let ui = ctx.send(CreateReply::default()
         .content(format!("Are you sure you want to do the following? This prompt will expire <t:{die_unix}:R>."))
         .embed(CreateEmbed::new()
-<<<<<<< HEAD
-            .description(format!("Buy {amount} {item} for {coins_per} Coin(s) each (totalling {total})?"))
-=======
-            .description(format!("Buy {amount} {item} for {coins_per} coins each (totalling {total} coins)?"))
->>>>>>> 1ff58575
+            .description(format!("Buy {amount} {item} for {coins_per} Coin(s) each (totalling {total} Coin(s)?"))
         )
         .components(components)
     ).await?;
@@ -139,11 +135,7 @@
     let ui = ctx.send(CreateReply::default()
         .content(format!("Are you sure you want to do the following? This prompt will expire <t:{die_unix}:R>."))
         .embed(CreateEmbed::new()
-<<<<<<< HEAD
-            .description(format!("Sell {amount} {item} for {coins_per} Coin(s) each (totalling {total})?"))
-=======
-            .description(format!("Sell {amount} {item} for {coins_per} coins each (totalling {total} coins)?"))
->>>>>>> 1ff58575
+            .description(format!("Sell {amount} {item} for {coins_per} Coin(s) each (totalling {total} Coin(s))?"))
         )
         .components(components)
     ).await?;
