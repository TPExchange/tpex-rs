mod withdraw;
mod order;
mod banker;

use crate::trade::{self, AssetId, PlayerId};
use poise::serenity_prelude::{self as serenity, CreateEmbed};
use itertools::Itertools;
use tokio::io::{AsyncReadExt, AsyncSeekExt};

pub struct Data {
    pub state: trade::State,
    pub trade_file: tokio::fs::File
}
impl Data {
    async fn get_lines(&mut self) -> Vec<u8> {
        // Keeping everything in the log file means we can't have different versions of the same data
<<<<<<< HEAD
        
        self.trade_file.rewind().await.expect("Could not rewind trade file.");
=======

        self.trade_file.rewind().await.expect("Could not rewind trade file");
>>>>>>> 401f6fd7
        let mut buf = Vec::new();
        // This will seek to the end again, so pos is the same before and after get_lines
        self.trade_file.read_to_end(&mut buf).await.expect("Could not re-read trade file.");
        buf
    }
    async fn run_action(&mut self, action: trade::Action) -> Result<u64, trade::Error> {
        self.state.apply(action, &mut self.trade_file).await
    }
}

pub(crate) type Error = Box<dyn std::error::Error + Send + Sync>;
pub(crate) type WrappedData = std::sync::Arc<tokio::sync::RwLock<Data>>;
type Context<'a> = poise::Context<'a, WrappedData, Error>;

fn player_id(user: &serenity::User) -> PlayerId {
    #[allow(deprecated)]
    PlayerId::evil_constructor(user.id.to_string())
}
fn user_id(player: &PlayerId) -> Option<serenity::UserId> {
    #[allow(deprecated)]
    PlayerId::evil_deref(player).parse().ok()
}

/// Get the coins and assets of a player
#[poise::command(slash_command,ephemeral)]
async fn balance(
    ctx: Context<'_>,
    #[description = "Player (Defaults to you)"]
    player: Option<serenity::User>,
) -> Result<(), Error> {
    let player = player.as_ref().unwrap_or(ctx.author());
    let bal = ctx.data().read().await.state.get_bal(&player_id(player));
    let assets = ctx.data().read().await.state.get_assets(&player_id(player));
    ctx.send(
        poise::CreateReply::default()
        .content(format!("{} has {} coins.", player.name, bal))
        .embed(
            serenity::CreateEmbed::new()
            .field("Name", assets.keys().join("\n"), true)
            .field("Count", assets.values().join("\n"), true)
        )
    ).await?;
    Ok(())
}
/// Convert your diamonds into coins
#[poise::command(slash_command,ephemeral)]
async fn buycoins(
    ctx: Context<'_>,
    #[description = "The number of diamonds you wish to exchange for Coin(s)"]
    n_diamonds: u64,
) -> Result<(), Error> {
    let player = player_id(ctx.author());
    ctx.data().write().await.run_action(trade::Action::BuyCoins { player, n_diamonds }).await?;
    ctx.reply("Purchase successful").await?;
    Ok(())
}
/// Convert your coins into diamonds
#[poise::command(slash_command,ephemeral)]
async fn sellcoins(
    ctx: Context<'_>,
    #[description = "The number of diamonds you wish to get"]
    n_diamonds: u64,
) -> Result<(), Error> {
    let player = player_id(ctx.author());
    ctx.data().write().await.run_action(trade::Action::SellCoins { player, n_diamonds }).await?;
    ctx.reply("Purchase successful").await?;
    Ok(())
}
/// Get the machine-readable list of all transactions
#[poise::command(slash_command,ephemeral)]
async fn txlog(
    ctx: Context<'_>
) -> Result<(), Error> {
    // Lock read means no trades will be appended while we withdraw: i.e. no partial writes
    let data = ctx.data().write().await.get_lines().await;

    ctx.send(poise::CreateReply::default()
        .attachment(serenity::CreateAttachment::bytes(data, "trades.list"))
    ).await?;
    Ok(())
}
/// Get the list of items that require authorisation to withdraw
#[poise::command(slash_command,ephemeral)]
async fn restricted(ctx: Context<'_>) -> Result<(), Error> {
    let assets = ctx.data().read().await.state.get_restricted().join("\n");
    ctx.send(
        poise::CreateReply::default()
        .embed(
            serenity::CreateEmbed::new()
            .description("Restricted items:")
            .field("Name", assets, true)
        )
    ).await?;
    Ok(())
}
/// For lazy people who can't be bothered to write a verifier :(
#[poise::command(slash_command,ephemeral)]
async fn get_state(ctx: Context<'_>) -> Result<(), Error> {
    let state = serde_json::to_string(&ctx.data().read().await.state)?;
    ctx.send(poise::CreateReply::default()
        .attachment(serenity::CreateAttachment::bytes(state, "state.json"))
    ).await?;
    Ok(())
}

fn list_assets(data: &Data, assets: &std::collections::HashMap<AssetId, u64>) -> Result<CreateEmbed, Error> {
    Ok(
        CreateEmbed::new()
        .field("Name", assets.keys().join("\n"), true)
        .field("Count", assets.values().join("\n"), true)
        .field("Restricted",  assets.keys().map(|x| data.state.is_restricted(x).to_string()).join("\n"), true)
        .field("Fees", data.state.calc_withdrawal_fee(assets)?.to_string() + " Coin(s)", false)
    )
}

pub fn get_commands() -> Vec<poise::Command<std::sync::Arc<tokio::sync::RwLock<Data>>, Error>> {
    vec![
        balance(),
        buycoins(),
        sellcoins(),
        txlog(),
        restricted(),

        withdraw::withdraw(),
        order::order(),
        banker::banker()
    ]
}<|MERGE_RESOLUTION|>--- conflicted
+++ resolved
@@ -14,13 +14,7 @@
 impl Data {
     async fn get_lines(&mut self) -> Vec<u8> {
         // Keeping everything in the log file means we can't have different versions of the same data
-<<<<<<< HEAD
-        
         self.trade_file.rewind().await.expect("Could not rewind trade file.");
-=======
-
-        self.trade_file.rewind().await.expect("Could not rewind trade file");
->>>>>>> 401f6fd7
         let mut buf = Vec::new();
         // This will seek to the end again, so pos is the same before and after get_lines
         self.trade_file.read_to_end(&mut buf).await.expect("Could not re-read trade file.");
